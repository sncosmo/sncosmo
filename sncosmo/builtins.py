--- conflicted
+++ resolved
@@ -19,27 +19,15 @@
 from . import conf
 from . import io
 from . import snfitio
-<<<<<<< HEAD
-from .utils import download_file, download_dir, DataMirror
-from .models import (Source, TimeSeriesSource, SALT2Source, MLCS2k2Source, SUGARSource,
-                     SNEMOSource, _SOURCES)
-from .bandpasses import (Bandpass, read_bandpass, _BANDPASSES,
-                         _BANDPASS_INTERPOLATORS)
-from .spectrum import Spectrum
-from .magsystems import (MagSystem, SpectralMagSystem, ABMagSystem,
-                         CompositeMagSystem, _MAGSYSTEMS)
-from . import conf
-=======
 from .bandpasses import (
     Bandpass, _BANDPASSES, _BANDPASS_INTERPOLATORS, read_bandpass)
 
->>>>>>> 4a86e452
 from .constants import BANDPASS_TRIM_LEVEL
 from .magsystems import (
     ABMagSystem, CompositeMagSystem, SpectralMagSystem, _MAGSYSTEMS)
 
 from .models import (
-    MLCS2k2Source, SALT2Source, SNEMOSource, TimeSeriesSource, _SOURCES)
+    MLCS2k2Source, SALT2Source, SNEMOSource, SUGARSource, TimeSeriesSource, _SOURCES)
 
 from .specmodel import SpectrumModel
 from .utils import DataMirror

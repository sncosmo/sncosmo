--- conflicted
+++ resolved
@@ -21,13 +21,8 @@
 from . import io
 from . import snfitio
 from .bandpasses import (
-<<<<<<< HEAD
     Bandpass, _BANDPASSES, _BANDPASS_INTERPOLATORS, read_bandpass,
-    GeneralBandpassInterpolator, Transforms)
-=======
-    Bandpass, BandpassInterpolator,
-    _BANDPASSES, _BANDPASS_INTERPOLATORS, read_bandpass)
->>>>>>> 786e8744
+    BandpassInterpolator, GeneralBandpassInterpolator, Transforms)
 
 from .constants import BANDPASS_TRIM_LEVEL
 from .magsystems import (
@@ -581,8 +576,6 @@
                                             load_megacampsf, args=(letter,),
                                             meta=megacam_meta)
 
-<<<<<<< HEAD
-
 def load_general_bandpass_interpolator(relpath, band, name=None, version=None):
     """Extract variable bandpass information from an HDF5 file.
 
@@ -764,7 +757,7 @@
             args=(relpath, band),
             version=version,
             meta=hscd_meta)
-=======
+
 ultrasat_meta = {'filterset': 'ultrasat'}
 
 
@@ -788,7 +781,7 @@
 _BANDPASS_INTERPOLATORS.register_loader('ultrasat',
                                         load_ultrasat,
                                         meta=ultrasat_meta)
->>>>>>> 786e8744
+
 
 # =============================================================================
 # Sources
